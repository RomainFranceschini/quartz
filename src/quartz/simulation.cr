--- conflicted
+++ resolved
@@ -299,137 +299,8 @@
       file.close
     end
 
-<<<<<<< HEAD
-    private def fill_graph(graph, cm : CoupledModel)
-      cm.each_child do |model|
-        name = model.to_s
-        if model.is_a?(CoupledModel)
-          graph.puts "subgraph \"cluster_#{name}\""
-          graph.puts '{'
-          graph.puts "label = \"#{name}\";"
-          fill_graph(graph, model.as(CoupledModel))
-          model.each_internal_coupling do |src, dst|
-            if src.host.is_a?(AtomicModel) && dst.host.is_a?(AtomicModel)
-              graph.puts "\"#{src.host.name.to_s}\" -> \"#{dst.host.name.to_s}\" [label=\"#{src.name.to_s} → #{dst.name.to_s}\"];"
-            end
-          end
-          graph.puts "};"
-        else
-          graph.puts "\"#{name}\" [style=filled];"
-        end
-      end
-
-      find_direct_couplings(cm) do |src, dst|
-        graph.puts "\"#{src.host.name.to_s}\" -> \"#{dst.host.name.to_s}\" [label=\"#{src.name.to_s} → #{dst.name.to_s}\"];"
-      end if cm == @model
-    end
-
-    def allocate_processors(coupled = @model)
-      is_root = coupled == @model
-      processor = ProcessorFactory.processor_for(coupled, self, is_root).as(Coordinator)
-
-      coupled.as(CoupledModel).each_child do |model|
-        processor << if model.is_a?(CoupledModel)
-          allocate_processors(model)
-        else
-          ProcessorFactory.processor_for(model, self)
-        end
-      end
-
-      processor
-    end
-
-    # TODO don't alter original hierarchy
-    private def direct_connect!
-      models = @model.as(CoupledModel).each_child.to_a
-      children_list = [] of Model
-      new_internal_couplings = Hash(OutPort, Array(InPort)).new { |h, k| h[k] = [] of InPort }
-
-      i = 0
-      while i < models.size
-        model = models[i]
-        if model.is_a?(CoupledModel)
-          # get internal couplings between atomics that we can reuse as-is in the root model
-          coupled = model.as(CoupledModel)
-          coupled.each_internal_coupling do |src, dst|
-            if src.host.is_a?(AtomicModel) && dst.host.is_a?(AtomicModel)
-              new_internal_couplings[src] << dst
-            end
-          end
-          coupled.each_child { |c| models << c }
-        else
-          children_list << model
-        end
-        i += 1
-      end
-
-      cm = @model.as(CoupledModel)
-      cm.each_child.each { |c| cm.remove_child(c) }
-      children_list.each { |c| cm << c }
-
-      find_direct_couplings(cm) do |src, dst|
-        new_internal_couplings[src] << dst
-      end
-
-      internal_couplings = cm.internal_couplings.clear
-
-      new_internal_couplings.each do |src, ary|
-        src.peers_ports.clear
-        src.upward_ports.clear
-
-        ary.each do |dst|
-          src.peers_ports << dst
-          dst.downward_ports.clear
-        end
-
-        internal_couplings << src
-      end
-    end
-
-    private def find_direct_couplings(cm : CoupledModel, &block : OutPort, InPort ->)
-      couplings = [] of {Port, Port}
-      cm.each_coupling { |s, d| couplings << {s, d} }
-
-      i = 0
-      while i < couplings.size
-        osrc, odst = couplings[i]
-        if osrc.host.is_a?(AtomicModel) && odst.host.is_a?(AtomicModel)
-          yield(osrc.as(OutputPort), odst.as(InputPort))                 # found direct coupling
-        elsif osrc.host.is_a?(CoupledModel) # eic
-          route = [{osrc, odst}]
-          j = 0
-          while j < route.size
-            rsrc, _ = route[j]
-            rsrc.host.as(CoupledModel).each_output_coupling_reverse(rsrc.as(OutPort)) do |src, dst|
-              if src.host.is_a?(CoupledModel)
-                route.push({src, dst})
-              else
-                couplings.push({src, odst})
-              end
-            end
-            j += 1
-          end
-        elsif odst.host.is_a?(CoupledModel) # eoc
-          route = [{osrc, odst}]
-          j = 0
-          while j < route.size
-            _, rdst = route[j]
-            rdst.host.as(CoupledModel).each_input_coupling(rdst.as(InPort)) do |src, dst|
-              if dst.host.is_a?(CoupledModel)
-                route.push({src, dst})
-              else
-                couplings.push({osrc, dst})
-              end
-            end
-            j += 1
-          end
-        end
-        i += 1
-      end
-=======
     def generate_graph(io : IO)
       DotVisitor.new(@model, io).to_graph
->>>>>>> 96e95c18
     end
   end
 end