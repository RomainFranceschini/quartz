module Quartz
  module DSDE
    class DynamicCoordinator < Quartz::Coordinator
      @simulation : Simulation

      def initialize(model, simulation)
        super(model, simulation)
        @simulation = simulation
      end

      def perform_transitions(time)
        coupled = @model.as(Quartz::DSDE::CoupledModel)
        bag = @bag || EMPTY_BAG

        bag.each do |port, sub_bag|
          # check external input couplings to get children who receive sub-bag of y
          coupled.each_input_coupling(port) do |src, dst|
            receiver = dst.host.processor

<<<<<<< HEAD
              @synchronize[i] = SyncEntry.new(
                @synchronize[i].processor,
                Hash(InPort,Array(Any)).new { |h,k| h[k] = Array(Any).new }
              ) unless @synchronize[i].bag

              @synchronize[i]
            else
              receiver.sync = true
              e = SyncEntry.new(
                receiver,
                Hash(InPort,Array(Any)).new { |h,k| h[k] = Array(Any).new }
              )
              @synchronize << e
              e
=======
            if !receiver.sync
              @synchronize << receiver
              receiver.sync = true
>>>>>>> 96e95c18
            end

            receiver.bag[dst].concat(sub_bag)
          end
        end

        old_children = coupled.each_child.to_a
<<<<<<< HEAD
        executive_bag : Hash(InPort,Array(Any)) = EMPTY_BAG
=======
>>>>>>> 96e95c18

        @synchronize.each do |receiver|
          if receiver.model == coupled.executive
            next
          end

          receiver.sync = false

          if @scheduler.is_a?(RescheduleEventSet)
            receiver.perform_transitions(time)
          elsif @scheduler.is_a?(LadderQueue)
            # Special case for the ladder queue

            tn = receiver.time_next
            # Before trying to cancel a receiver, test if time is not strictly
            # equal to its tn. If true, it means that its model will
            # receiver either an internal transition or a confluent transition,
            # and that the receiver is no longer in the scheduler.
            is_in_scheduler = tn < Quartz::INFINITY && time != tn
            if is_in_scheduler
              # The ladder queue might successfully delete the event if it is
              # stored in the *ladder* tier, but is allowed to return nil since
              # deletion strategy is based on event invalidation.
              if @scheduler.delete(receiver)
                is_in_scheduler = false
              end
            end
            new_tn = receiver.perform_transitions(time)

            # No need to reschedule the event if its tn is equal to INFINITY.
            # If a ta(s)=0 occured and that the old event is still present in
            # the ladder queue, we don't need to reschedule it either.
            if new_tn < Quartz::INFINITY && (!is_in_scheduler || (new_tn > tn && is_in_scheduler))
              @scheduler.push(receiver)
            end
          else
            tn = receiver.time_next
            # before trying to cancel a receiver, test if time is not strictly
            # equal to its time_next. If true, it means that its model will
            # receiver either an internal_transition or a confluent transition,
            # and that the receiver is no longer in the scheduler
            @scheduler.delete(receiver) if tn < Quartz::INFINITY && time != tn
            tn = receiver.perform_transitions(time)
            @scheduler.push(receiver) if tn < Quartz::INFINITY
          end
        end

        receiver = coupled.executive.processor
        if receiver.sync
          receiver.sync = false

          if @scheduler.is_a?(RescheduleEventSet)
            receiver.perform_transitions(time)
          elsif @scheduler.is_a?(LadderQueue)
            tn = receiver.time_next
            is_in_scheduler = tn < Quartz::INFINITY && time != tn
            if is_in_scheduler
              if @scheduler.delete(receiver)
                is_in_scheduler = false
              end
            end
            new_tn = receiver.perform_transitions(time)
            if new_tn < Quartz::INFINITY && (!is_in_scheduler || (new_tn > tn && is_in_scheduler))
              @scheduler.push(receiver)
            end
          else
            tn = receiver.time_next
            @scheduler.delete(receiver) if tn < Quartz::INFINITY && time != tn
            tn = receiver.perform_transitions(time)
            @scheduler.push(receiver) if tn < Quartz::INFINITY
          end
        end

        current_children = coupled.each_child.to_a

        # unschedule processors of deleted models
        to_remove = old_children - current_children
        to_remove.each do |old_model|
          old_processor = old_model.processor
          if @scheduler.is_a?(RescheduleEventSet)
            @scheduler.delete(old_processor)
          else
            @scheduler.delete(old_processor) if old_processor.time_next < Quartz::INFINITY
          end
        end

        # initialize new models and their processors
        new_children = current_children - old_children
        new_children.each do |new_model|
          visitor = ProcessorAllocator.new(@simulation, self)
          new_model.accept(visitor)
          processor = new_model.processor.not_nil!

          tn = processor.initialize_processor(time)
          if @scheduler.is_a?(RescheduleEventSet)
            @scheduler << processor
          else
            @scheduler << processor if tn < Quartz::INFINITY
          end
        end

        @scheduler.reschedule! if @scheduler.is_a?(RescheduleEventSet)
        bag.each_value &.clear
        @synchronize.clear
        @model.as(CoupledModel).notify_observers(OBS_INFO_TRANSITIONS_PHASE)

        @time_last = time
        @time_next = min_time_next
      end
    end
  end
end<|MERGE_RESOLUTION|>--- conflicted
+++ resolved
@@ -17,26 +17,9 @@
           coupled.each_input_coupling(port) do |src, dst|
             receiver = dst.host.processor
 
-<<<<<<< HEAD
-              @synchronize[i] = SyncEntry.new(
-                @synchronize[i].processor,
-                Hash(InPort,Array(Any)).new { |h,k| h[k] = Array(Any).new }
-              ) unless @synchronize[i].bag
-
-              @synchronize[i]
-            else
-              receiver.sync = true
-              e = SyncEntry.new(
-                receiver,
-                Hash(InPort,Array(Any)).new { |h,k| h[k] = Array(Any).new }
-              )
-              @synchronize << e
-              e
-=======
             if !receiver.sync
               @synchronize << receiver
               receiver.sync = true
->>>>>>> 96e95c18
             end
 
             receiver.bag[dst].concat(sub_bag)
@@ -44,10 +27,6 @@
         end
 
         old_children = coupled.each_child.to_a
-<<<<<<< HEAD
-        executive_bag : Hash(InPort,Array(Any)) = EMPTY_BAG
-=======
->>>>>>> 96e95c18
 
         @synchronize.each do |receiver|
           if receiver.model == coupled.executive
