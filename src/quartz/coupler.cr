module Quartz
  # This mixin provides coupled models with several components and
  # coupling methods.
  module Coupler
    @children : Hash(Name, Model)?
    @internal_couplings : Array(OutPort)?
    @output_couplings : Array(OutPort)?
    @input_couplings : Array(InPort)?

    # :nodoc:
    protected def children : Hash(Name, Model)
      @children ||= Hash(Name, Model).new
    end

    # :nodoc:
    protected def internal_couplings : Array(OutPort)
      @internal_couplings ||= Array(OutPort).new
    end

    # :nodoc:
    protected def output_couplings : Array(OutPort)
      @output_couplings ||= Array(OutPort).new
    end

    # :nodoc:
    protected def input_couplings : Array(InPort)
      @input_couplings ||= Array(InPort).new
    end

    # Returns all internal couplings attached to the given output *port*.
<<<<<<< HEAD
    def internal_couplings(port : OutPort) : Array(InPort)
      port.peers_ports
=======
    def internal_couplings(port : OutputPort) : Array(InputPort)
      port.siblings_ports
>>>>>>> 96e95c18
    end

    # Returns all external output couplings attached to the given output *port*.
    def output_couplings(port : OutPort) : Array(OutPort)
      port.upward_ports
    end

    # Returns all external input couplings attached to the given input *port*.
    def input_couplings(port : InPort) : Array(InPort)
      port.downward_ports
    end

    # Append the given *model* to childrens
    def <<(model : Model)
      children[model.name] = model
      self
    end

    # Alias for `#<<`.
    def add_child(child)
      self << child
    end

    # Deletes the given *model* from childrens
    def remove_child(model : Model)
      children.delete(model.name)
    end

    # Returns the children names
    def children_names : Array(Name)
      children.keys
    end

    # Find the component identified by the given *name*
    #
    # Raise `NoSuchChildError` error if *name* doesn't match any child
    def [](name : Name) : Model
      raise NoSuchChildError.new("no child named #{name}") unless children.has_key?(name)
      children[name]
    end

    # Find the component identified by the given *name*
    def []?(name : Name) : Model?
      children[name]?
    end

    # Returns whether given *model* is a child of *self*
    def has_child?(model : Model) : Bool
      children.has_key?(model.name)
    end

    # Returns whether *self* has a child named like *name*
    def has_child?(name : Name) : Bool
      children.has_key?(name)
    end

    # Calls given block once for each child, passing that
    # element as a parameter.
    def each_child
      children.each_value { |child| yield child }
    end

    # Returns an `Iterator` for the children of `self`
    def each_child
      children.each_value
    end

    # Returns the number of children in `self`.
    def children_size
      children.size
    end

    # Calls *block* once for each external input coupling (EIC) in
    # `#input_couplings`, passing that element as a parameter. Given *port* is
    # used to filter couplings having this port as a source.
    # TODO check if port in input_couplings ?
    def each_input_coupling(port : InPort)
      port.downward_ports.each { |dst| yield(port, dst) }
    end

    # Calls *block* once for each external input coupling (EIC) in
    # `#input_couplings`, passing that element as a parameter.
    def each_input_coupling
      input_couplings.each { |src| src.downward_ports.each { |dst| yield(src, dst) } }
    end

    # Calls *block* once for each internal coupling (IC) in
    # `#internal_couplings`, passing that element as a parameter. Given *port*
    # is used to filter couplings having this port as a source.
<<<<<<< HEAD
    def each_internal_coupling(port : OutPort)
      port.peers_ports.each { |dst| yield(port, dst) }
=======
    def each_internal_coupling(port : OutputPort)
      port.siblings_ports.each { |dst| yield(port, dst) }
>>>>>>> 96e95c18
    end

    # Calls *block* once for each internal coupling (IC) in
    # `#internal_couplings`, passing that element as a parameter.
    def each_internal_coupling
      internal_couplings.each { |src| src.siblings_ports.each { |dst| yield(src, dst) } }
    end

    # Calls *block* once for each external output coupling (EOC) in
    # `#output_couplings`, passing that element as a parameter. Given *port* is
    # used to filter couplings having this port as a source.
    def each_output_coupling(port : OutPort)
      port.upward_ports.each { |dst| yield(port, dst) }
    end

    # Calls *block* once for each external output coupling (EOC) in
    # `#output_couplings`, passing that element as a parameter.
    def each_output_coupling
      output_couplings.each { |src| src.upward_ports.each { |dst| yield(src, dst) } }
    end

    # Calls *block* once for each coupling (EIC, IC, EOC), passing that element
    # as a parameter.
    def each_coupling
      each_input_coupling { |src, dst| yield(src, dst) }
      each_internal_coupling { |src, dst| yield(src, dst) }
      each_output_coupling { |src, dst| yield(src, dst) }
    end

    # Calls *block* once for each coupling, passing that element as a parameter.
    # Given input *port* is used to filter external input couplings (EIC) having
    # this port as a source.
    def each_coupling(port : InPort)
      each_input_coupling(port) { |src, dst| yield(src, dst) }
    end

    # Calls *block* once for each coupling, passing that element as a parameter.
    # Given output *port* is used to filter internal couplings and external
    # output couplings (IC, EOC) having this port as a source.
    def each_coupling(port : OutPort)
      each_internal_coupling(port) { |src, dst| yield(src, dst) }
      each_output_coupling(port) { |src, dst| yield(src, dst) }
    end

    # TODO
    # :nodoc:
    class CouplingIterator
      include Iterator({Port, Port})

      def initialize(@coupler : Coupler, @which : Symbol, @reverse : Bool = false)
      end

      def next
      end

      def rewind
      end
    end

    # TODO doc
    def each_input_coupling_reverse(port : InPort)
      input_couplings.each do |src|
        src.downward_ports.each { |dst| yield(src, dst) if dst == port }
      end
    end

    # TODO doc
    def each_internal_coupling_reverse(port : InPort)
      internal_couplings.each do |src|
        src.siblings_ports.each { |dst| yield(src, dst) if dst == port }
      end
    end

    # TODO doc
    def each_output_coupling_reverse(port : OutPort)
      output_couplings.each do |src|
        src.upward_ports.each { |dst| yield(src, dst) if dst == port }
      end
    end

    # TODO doc
    def each_coupling_reverse(port : InPort)
      each_input_coupling_reverse(port) { |src, dst| yield(src, dst) }
      each_internal_coupling_reverse(port) { |src, dst| yield(src, dst) }
    end

    def each_coupling_reverse(port : OutPort)
      each_output_coupling_reverse(port) { |src, dst| yield(src, dst) }
    end

    # Adds an external input coupling (EIC) to self between the two given input
    # ports.
    #
    # Raises an `InvalidPortHostError` if no coupling can be established from
    # given ports hosts.
    def attach(p1 : InputPort(T), to p2 : InputPort(U)) forall T, U
      {% unless T <= U || (U.union? && U.union_types.includes?(T)) || (U.union? && T.union? && T.union_types.all? { |type| U.union_types.includes?(type) })
          raise "Type mismatch: OutputPort(#{T}) can't be coupled with InputPort(#{U})."
       end %}

      a = p1.host
      b = p2.host

      if a == self && has_child?(b) # EIC
        p1.downward_ports << p2
        input_couplings << p1
      else
        raise InvalidPortHostError.new("Illegal coupling between #{p1} and #{p2}")
      end
    end

    # Adds an internal coupling (IC) to self between the two given ports.
    #
    # Raises a `FeedbackLoopError` if *p1* and *p2* hosts are the same child
    # when constructing the internal coupling. Direct feedback loops are not
    # allowed, i.e, no output port of a component may be connected to an input
    # port of the same component.
    # Raises an `InvalidPortHostError` if no coupling can be established from
    # given ports hosts.
    def attach(p1 : OutputPort(T), to p2 : InputPort(U)) forall T, U
      {% unless T <= U || (U.union? && U.union_types.includes?(T)) || (U.union? && T.union? && T.union_types.all? { |type| U.union_types.includes?(type) })
          raise "Type mismatch: OutputPort(#{T}) can't be coupled with InputPort(#{U})."
       end %}

      a = p1.host
      b = p2.host

      if has_child?(a) && has_child?(b) # IC
        raise FeedbackLoopError.new("#{a} must be different than #{b}") if a.object_id == b.object_id
        p1.siblings_ports << p2
        internal_couplings << p1
      else
        raise InvalidPortHostError.new("Illegal coupling between #{p1} and #{p2}")
      end
    end

    # Adds an external output coupling (EOC) to self between the two given
    # output ports.
    #
    # Raises an `InvalidPortHostError` if no coupling can be established from
    # given ports hosts.
    def attach(p1 : OutputPort(T), to p2 : OutputPort(U)) forall T, U
      {% unless T <= U || (U.union? && U.union_types.includes?(T)) || (U.union? && T.union? && T.union_types.all? { |type| U.union_types.includes?(type) })
          raise "Type mismatch: OutputPort(#{T}) can't be coupled with InputPort(#{U})."
       end %}

      a = p1.host
      b = p2.host

      if has_child?(a) && b == self # EOC
        p1.upward_ports << p2
        output_couplings << p1
      else
        raise InvalidPortHostError.new("Illegal coupling between #{p1} and #{p2}")
      end
    end

    # Adds a coupling to self. Establish a relation between the two given ports
    # that belongs respectively to *sender* and *receiver*.
    #
    # Note: If given port names *p1* and *p2* doesn't exist within their
    # host (respectively *sender* and *receiver*), they will be automatically
    # generated.
    def attach(p1 : Name, *, to p2 : Name, between sender : Coupleable, and receiver : Coupleable)
      ap1 = sender.find_or_create_output_port_if_necessary(p1)
      ap2 = receiver.find_or_create_input_port_if_necessary(p2)
      attach(ap1, to: ap2)
    end

    # Adds a coupling to self. Establish a relation between the two given ports
    # that belongs respectively to *sender* and *receiver*.
    #
    # Note: If given port names *p1* and *p2* doesn't exist within their
    # host (respectively *sender* and *receiver*), they will be automatically
    # generated.
    def attach(p1 : Name, *, to p2 : Name, between sender : Name, and receiver : Name)
      a = (sender == @name) ? self : self[sender]
      b = (receiver == @name) ? self : self[receiver]
      ap1 = a.as(Coupleable).find_or_create_output_port_if_necessary(p1)
      ap2 = b.as(Coupleable).find_or_create_input_port_if_necessary(p2)
      attach(ap1, to: ap2)
    end

    # Adds an external input coupling (EIC) to self. Establish a relation
    # between a self input port and a child input port.
    #
    # Note: If given port names *myport* and *iport* doesn't exist within their
    # host (respectively *self* and *child*), they will be automatically
    # generated.
    def attach_input(myport : Name, *, to iport : Name, of child : Coupleable)
      p1 = self.find_or_create_input_port_if_necessary(myport)
      p2 = child.find_or_create_input_port_if_necessary(iport)
      attach(p1, to: p2)
    end

    # Adds an external input coupling (EIC) to self. Establish a relation
    # between a self input port and a child input port.
    #
    # Note: If given port names *myport* and *iport* doesn't exist within their
    # host (respectively *self* and *child*), they will be automatically
    # generated.
    def attach_input(myport : Name, *, to iport : Name, of child : Name)
      receiver = self[child].as(Coupleable)
      p1 = self.find_or_create_input_port_if_necessary(myport)
      p2 = receiver.find_or_create_input_port_if_necessary(iport)
      attach(p1, to: p2)
    end

    # Adds an external output coupling (EOC) to self. Establish a relation
    # between an output port of one of self's children and one of self's
    # output ports.
    #
    # Note: If given port names *oport* and *myport* doesn't exist within their
    # host (respectively *child* and *self*), they will be automatically
    # generated.
    def attach_output(oport : Name, *, of child : Coupleable, to myport : Name)
      p1 = child.find_or_create_output_port_if_necessary(oport)
      p2 = self.find_or_create_output_port_if_necessary(myport)
      attach(p1, to: p2)
    end

    # Adds an external output coupling (EOC) to self. Establish a relation
    # between an output port of one of self's children and one of self's
    # output ports.
    #
    # Note: If given port names *oport* and *myport* doesn't exist within their
    # host (respectively *child* and *self*), they will be automatically
    # generated.
    def attach_output(oport : Name, *, of child : Name, to myport : Name)
      sender = self[child].as(Coupleable)
      p1 = sender.find_or_create_output_port_if_necessary(oport)
      p2 = self.find_or_create_output_port_if_necessary(myport)
      attach(p1, to: p2)
    end

    # Deletes a external input coupling (EOC) from *self*.
    #
    # Returns `true` if successful.
    def detach(p1 : InPort, from p2 : InPort) : Bool
      a = p1.host
      b = p2.host

      if a == self && has_child?(b) # EIC
        detached = p1.downward_ports.delete(p2) != nil
        if detached && p1.downward_ports.empty?
          input_couplings.delete(p1)
        end
        return detached
      end

      false
    end

    # Deletes an internal coupling (IC) from *self*.
    #
    # Returns `true` if successful.
    def detach(p1 : OutPort, from p2 : InPort) : Bool
      a = p1.host
      b = p2.host

      if has_child?(a) && has_child?(b) # IC
        detached = p1.siblings_ports.delete(p2) != nil
        if detached && p1.siblings_ports.empty?
          internal_couplings.delete(p1)
        end
        return detached
      end

      false
    end

    # Deletes an external output coupling (EOC) from *self*.
    #
    # Returns `true` if successful.
    def detach(p1 : OutPort, from p2 : OutPort) : Bool
      a = p1.host
      b = p2.host

      if has_child?(a) && b == self # EOC
        detached = p1.upward_ports.delete(p2) != nil
        if detached && p1.upward_ports.empty?
          output_couplings.delete(p1)
        end
        return detached
      end

      false
    end

    # Deletes a coupling from *self*. Returns `true` if successful.
    def detach(oport : Name, *, from iport : Name, between sender : Coupleable, and receiver : Coupleable) : Bool
      p1 = sender.output_port(oport)
      p2 = receiver.input_port(iport)
      detach(p1, from: p2)
    end

    # Deletes a coupling from *self*. Returns `true` if successful.
    def detach(oport : Name, *, from iport : Name, between sender : Name, and receiver : Name)
      a = (sender == @name) ? self : self[sender]
      b = (receiver == @name) ? self : self[receiver]
      p1 = a.as(Coupleable).output_port(oport)
      p2 = b.as(Coupleable).input_port(iport)
      detach(p1, from: p2)
    end

    # Deletes an external input coupling (EIC) from *self*. Returns `true` if
    # successful.
    def detach(myport : Name, *, from iport : Name, of receiver : Coupleable) : Bool
      p1 = self.input_port(myport)
      p2 = receiver.input_port(iport)
      detach(p1, from: p2)
    end

    # Deletes an external input coupling (EIC) from *self*. Returns `true` if
    # successful.
    def detach(myport : Name, *, from iport : Name, of receiver : Name) : Bool
      receiver = self[from]
      p1 = self.input_port(myport)
      p2 = receiver.input_port(iport)
      detach(p1, from: p2)
    end

    # Deletes an external output coupling (EOC) from *self*. Returns `true` if
    # successful.
    def detach(oport : Name, *, of child : Coupleable, from myport : Name) : Bool
      p1 = child.output_port(oport)
      p2 = self.output_port(myport)
      detach(p1, from: p2)
    end

    # Deletes an external output coupling (EOC) from *self*. Returns `true` if
    # successful.
    def detach(oport : Name, *, of child : Name, from myport : Name) : Bool
      sender = self[child]
      p1 = sender.output_port(oport)
      p2 = self.output_port(myport)
      detach(p1, from: p2)
    end

    # Finds and yields direct connections in the coupling graph of *self*.
    def find_direct_couplings(&block : OutputPort, InputPort ->)
      couplings = [] of {Port, Port}
      each_coupling { |s, d| couplings << {s, d} }
      coupling_set = Set({Port, Port}).new(couplings)

      while !couplings.empty?
        osrc, odst = couplings.pop

        if !osrc.host.is_a?(Coupler) && !odst.host.is_a?(Coupler)
          yield(osrc.as(OutputPort), odst.as(InputPort)) # found direct coupling
        elsif osrc.host.is_a?(Coupler)                   # eic
          route = [{osrc, odst}]
          while !route.empty?
            rsrc, _ = route.pop
            rsrc.host.as(Coupler).each_output_coupling_reverse(rsrc.as(OutputPort)) do |src, dst|
              if src.host.is_a?(Coupler)
                route.push({src, dst})
              else
                unless coupling_set.includes?({src, odst})
                  couplings.push({src, odst})
                  coupling_set.add({src, odst})
                end
              end
            end
          end
        elsif odst.host.is_a?(Coupler) # eoc
          route = [{osrc, odst}]
          j = 0
          while !route.empty?
            _, rdst = route.pop
            rdst.host.as(Coupler).each_input_coupling(rdst.as(InputPort)) do |src, dst|
              if dst.host.is_a?(Coupler)
                route.push({src, dst})
              else
                unless coupling_set.includes?({osrc, dst})
                  couplings.push({osrc, dst})
                  coupling_set.add({osrc, dst})
                end
              end
            end
          end
        end
      end
    end
  end
end<|MERGE_RESOLUTION|>--- conflicted
+++ resolved
@@ -28,13 +28,8 @@
     end
 
     # Returns all internal couplings attached to the given output *port*.
-<<<<<<< HEAD
     def internal_couplings(port : OutPort) : Array(InPort)
-      port.peers_ports
-=======
-    def internal_couplings(port : OutputPort) : Array(InputPort)
       port.siblings_ports
->>>>>>> 96e95c18
     end
 
     # Returns all external output couplings attached to the given output *port*.
@@ -124,13 +119,8 @@
     # Calls *block* once for each internal coupling (IC) in
     # `#internal_couplings`, passing that element as a parameter. Given *port*
     # is used to filter couplings having this port as a source.
-<<<<<<< HEAD
     def each_internal_coupling(port : OutPort)
-      port.peers_ports.each { |dst| yield(port, dst) }
-=======
-    def each_internal_coupling(port : OutputPort)
       port.siblings_ports.each { |dst| yield(port, dst) }
->>>>>>> 96e95c18
     end
 
     # Calls *block* once for each internal coupling (IC) in
