module Quartz
  # This class represent a simulator associated with an `CoupledModel`,
  # responsible to route events to proper children
  class Coordinator < Processor
    getter children

    @scheduler : EventSet(Processor)

    # Returns a new instance of Coordinator
    def initialize(model : Model, simulation : Simulation)
      super(model)

      @children = Array(Processor).new
      scheduler_type = model.class.preferred_event_set? || simulation.default_scheduler
<<<<<<< HEAD
      @scheduler = EventSetFactory(Processor).new_event_set(scheduler_type)
      @synchronize = Array(SyncEntry).new
      @parent_bag = Hash(OutPort, Array(Any)).new { |h, k|
=======
      @scheduler = EventSet(Processor).new(scheduler_type)
      @synchronize = Array(Processor).new
      @parent_bag = Hash(OutputPort, Array(Any)).new { |h, k|
>>>>>>> 96e95c18
        h[k] = Array(Any).new
      }
    end

<<<<<<< HEAD
    struct SyncEntry
      getter processor : Processor
      getter bag : Hash(InPort, Array(Any))?

      def initialize(@processor, @bag = nil)
      end
    end

=======
>>>>>>> 96e95c18
    def inspect(io)
      io << "<" << self.class.name << "tn=" << @time_next.to_s(io)
      io << ", tl=" << @time_last.to_s(io)
      io << ", components=" << @children.size.to_s(io)
      io << ">"
      nil
    end

    # Append given *child* to `#children` list, ensuring that the child now has
    # *self* as parent.
    def <<(child : Processor)
      @children << child
      child.parent = self
      child
    end

    def add_child(child)
      self << child
    end

    # Deletes the specified child from `#children` list
    def remove_child(child)
      @scheduler.delete(child)
      idx = @children.index { |x| child.equal?(x) }
      @children.delete_at(idx).parent = nil if idx
    end

    # Returns the minimum time next in all children
    protected def min_time_next
      @scheduler.next_priority
    end

    # Returns the maximum time last in all children
    protected def max_time_last
      @children.reduce(-INFINITY) { |memo, child| Math.max(memo, child.time_last) }
    end

    def initialize_processor(time)
      min = Quartz::INFINITY
      selected = Array(Processor).new

      @children.each do |child|
        tn = child.initialize_processor(time)
        selected.push(child) if tn < Quartz::INFINITY
        min = tn if tn < min
      end

      @scheduler.clear
      list = @scheduler.is_a?(RescheduleEventSet) ? @children : selected
      list.each { |c| @scheduler << c }

      @model.as(CoupledModel).notify_observers(OBS_INFO_INIT_PHASE)

      @time_last = max_time_last
      @time_next = min
    end

    def collect_outputs(time)
      if time != @time_next
        raise BadSynchronisationError.new("\ttime: #{time} should match time_next: #{@time_next}")
      end
      @time_last = time

      coupled = @model.as(CoupledModel)
      @parent_bag.clear unless @parent_bag.empty?

      @scheduler.each_imminent(time) do |child|
        output = child.collect_outputs(time)

        output.each do |port, payload|
          if child.is_a?(Simulator) && port.count_observers > 0
            port.notify_observers({:payload => payload.as(Any)})
          end

          # check internal coupling to get children who receive sub-bag of y
          coupled.each_internal_coupling(port) do |src, dst|
<<<<<<< HEAD
            receiver = dst.host.processor.not_nil!

            entry = if receiver.sync
                      i = -1
                      @synchronize.each_with_index do |e, j|
                        if e.processor == receiver
                          i = j
                          break
                        end
                      end
                      @synchronize[i] = SyncEntry.new(
                        @synchronize[i].processor,
                        Hash(InPort, Array(Any)).new { |h, k| h[k] = Array(Any).new }
                      ) unless @synchronize[i].bag
                      @synchronize[i]
                    else
                      receiver.sync = true
                      e = SyncEntry.new(
                        receiver,
                        Hash(InPort, Array(Any)).new { |h, k| h[k] = Array(Any).new }
                      )
                      @synchronize << e
                      e
                    end
=======
            receiver = dst.host.processor

            if !receiver.sync
              @synchronize << receiver
              receiver.sync = true
            end
>>>>>>> 96e95c18

            if child.is_a?(Coordinator)
              receiver.bag[dst].concat(payload.as(Array(Any)))
            else
              receiver.bag[dst] << payload.as(Any)
            end
          end

          # check external coupling to form sub-bag of parent output
          coupled.each_output_coupling(port) do |src, dst|
            if child.is_a?(Coordinator)
              @parent_bag[dst].concat(payload.as(Array(Any)))
            else
              @parent_bag[dst] << (payload.as(Any))
            end
          end
        end

        if !child.sync
          child.sync = true
          @synchronize << child.as(Processor)
        end
      end

      coupled.notify_observers(OBS_INFO_COLLECT_PHASE)

      @parent_bag
    end

<<<<<<< HEAD
    EMPTY_BAG = Hash(InPort, Array(Any)).new
=======
    def perform_transitions(time)
      bag = @bag || EMPTY_BAG
>>>>>>> 96e95c18

      bag.each do |port, sub_bag|
        # check external input couplings to get children who receive sub-bag of y
        @model.as(CoupledModel).each_input_coupling(port) do |src, dst|
<<<<<<< HEAD
          receiver = dst.host.processor.not_nil!

          entry = if receiver.sync
                    i = -1
                    @synchronize.each_with_index do |e, j|
                      if e.processor == receiver
                        i = j
                        break
                      end
                    end

                    @synchronize[i] = SyncEntry.new(
                      @synchronize[i].processor,
                      Hash(InPort, Array(Any)).new { |h, k| h[k] = Array(Any).new }
                    ) unless @synchronize[i].bag

                    @synchronize[i]
                  else
                    receiver.sync = true
                    e = SyncEntry.new(
                      receiver,
                      Hash(InPort, Array(Any)).new { |h, k| h[k] = Array(Any).new }
                    )
                    @synchronize << e
                    e
                  end

          entry.bag.not_nil![dst].concat(sub_bag)
=======
          receiver = dst.host.processor

          if !receiver.sync
            @synchronize << receiver
            receiver.sync = true
          end

          receiver.bag[dst].concat(sub_bag)
>>>>>>> 96e95c18
        end
      end

      @synchronize.each do |receiver|
        receiver.sync = false

        if @scheduler.is_a?(RescheduleEventSet)
          receiver.perform_transitions(time)
        elsif @scheduler.is_a?(LadderQueue)
          # Special case for the ladder queue

          tn = receiver.time_next
          # Before trying to cancel a receiver, test if time is not strictly
          # equal to its tn. If true, it means that its model will
          # receiver either an internal transition or a confluent transition,
          # and that the receiver is no longer in the scheduler.
          is_in_scheduler = tn < Quartz::INFINITY && time != tn
          if is_in_scheduler
            # The ladder queue might successfully delete the event if it is
            # stored in the *ladder* tier, but is allowed to return nil since
            # deletion strategy is based on event invalidation.
            if @scheduler.delete(receiver)
              is_in_scheduler = false
            end
          end
          new_tn = receiver.perform_transitions(time)

          # No need to reschedule the event if its tn is equal to INFINITY.
          # If a ta(s)=0 occured and that the old event is still present in
          # the ladder queue, we don't need to reschedule it either.
          if new_tn < Quartz::INFINITY && (!is_in_scheduler || (new_tn > tn && is_in_scheduler))
            @scheduler.push(receiver)
          end
        else
          tn = receiver.time_next
          # before trying to cancel a receiver, test if time is not strictly
          # equal to its time_next. If true, it means that its model will
          # receiver either an internal transition or a confluent transition,
          # and that the receiver is no longer in the scheduler.
          @scheduler.delete(receiver) if tn < Quartz::INFINITY && time != tn
          tn = receiver.perform_transitions(time)
          @scheduler.push(receiver) if tn < Quartz::INFINITY
        end
      end

      @scheduler.reschedule! if @scheduler.is_a?(RescheduleEventSet)
      bag.each_value &.clear
      @synchronize.clear

      @model.as(CoupledModel).notify_observers(OBS_INFO_TRANSITIONS_PHASE)

      @time_last = time
      @time_next = min_time_next
    end
  end
end<|MERGE_RESOLUTION|>--- conflicted
+++ resolved
@@ -12,30 +12,13 @@
 
       @children = Array(Processor).new
       scheduler_type = model.class.preferred_event_set? || simulation.default_scheduler
-<<<<<<< HEAD
-      @scheduler = EventSetFactory(Processor).new_event_set(scheduler_type)
-      @synchronize = Array(SyncEntry).new
-      @parent_bag = Hash(OutPort, Array(Any)).new { |h, k|
-=======
       @scheduler = EventSet(Processor).new(scheduler_type)
       @synchronize = Array(Processor).new
-      @parent_bag = Hash(OutputPort, Array(Any)).new { |h, k|
->>>>>>> 96e95c18
+      @parent_bag = Hash(OutPort, Array(Any)).new { |h, k|
         h[k] = Array(Any).new
       }
     end
 
-<<<<<<< HEAD
-    struct SyncEntry
-      getter processor : Processor
-      getter bag : Hash(InPort, Array(Any))?
-
-      def initialize(@processor, @bag = nil)
-      end
-    end
-
-=======
->>>>>>> 96e95c18
     def inspect(io)
       io << "<" << self.class.name << "tn=" << @time_next.to_s(io)
       io << ", tl=" << @time_last.to_s(io)
@@ -112,39 +95,12 @@
 
           # check internal coupling to get children who receive sub-bag of y
           coupled.each_internal_coupling(port) do |src, dst|
-<<<<<<< HEAD
-            receiver = dst.host.processor.not_nil!
-
-            entry = if receiver.sync
-                      i = -1
-                      @synchronize.each_with_index do |e, j|
-                        if e.processor == receiver
-                          i = j
-                          break
-                        end
-                      end
-                      @synchronize[i] = SyncEntry.new(
-                        @synchronize[i].processor,
-                        Hash(InPort, Array(Any)).new { |h, k| h[k] = Array(Any).new }
-                      ) unless @synchronize[i].bag
-                      @synchronize[i]
-                    else
-                      receiver.sync = true
-                      e = SyncEntry.new(
-                        receiver,
-                        Hash(InPort, Array(Any)).new { |h, k| h[k] = Array(Any).new }
-                      )
-                      @synchronize << e
-                      e
-                    end
-=======
             receiver = dst.host.processor
 
             if !receiver.sync
               @synchronize << receiver
               receiver.sync = true
             end
->>>>>>> 96e95c18
 
             if child.is_a?(Coordinator)
               receiver.bag[dst].concat(payload.as(Array(Any)))
@@ -174,46 +130,11 @@
       @parent_bag
     end
 
-<<<<<<< HEAD
-    EMPTY_BAG = Hash(InPort, Array(Any)).new
-=======
     def perform_transitions(time)
       bag = @bag || EMPTY_BAG
->>>>>>> 96e95c18
-
       bag.each do |port, sub_bag|
         # check external input couplings to get children who receive sub-bag of y
         @model.as(CoupledModel).each_input_coupling(port) do |src, dst|
-<<<<<<< HEAD
-          receiver = dst.host.processor.not_nil!
-
-          entry = if receiver.sync
-                    i = -1
-                    @synchronize.each_with_index do |e, j|
-                      if e.processor == receiver
-                        i = j
-                        break
-                      end
-                    end
-
-                    @synchronize[i] = SyncEntry.new(
-                      @synchronize[i].processor,
-                      Hash(InPort, Array(Any)).new { |h, k| h[k] = Array(Any).new }
-                    ) unless @synchronize[i].bag
-
-                    @synchronize[i]
-                  else
-                    receiver.sync = true
-                    e = SyncEntry.new(
-                      receiver,
-                      Hash(InPort, Array(Any)).new { |h, k| h[k] = Array(Any).new }
-                    )
-                    @synchronize << e
-                    e
-                  end
-
-          entry.bag.not_nil![dst].concat(sub_bag)
-=======
           receiver = dst.host.processor
 
           if !receiver.sync
@@ -222,7 +143,6 @@
           end
 
           receiver.bag[dst].concat(sub_bag)
->>>>>>> 96e95c18
         end
       end
 
